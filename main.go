--- conflicted
+++ resolved
@@ -109,7 +109,6 @@
 	content string
 }
 
-<<<<<<< HEAD
 type treeNode struct {
 	name     string
 	path     string
@@ -119,13 +118,11 @@
 
 type directoryResult struct {
 	tree     *treeNode
-	outputs  []*fileOutput
+	outputs  []*Dumped
 	pathList []string
 	dirName  string
 }
 
-func formatOutput(output fileOutput, format string, tag string) string {
-=======
 type ExaRequest struct {
 	URLs      []string `json:"urls"`
 	Text      bool     `json:"text"`
@@ -145,7 +142,6 @@
 }
 
 func formatOutput(output Dumped, format string, tag string) string {
->>>>>>> 6826ff8b
 	switch format {
 	case "md":
 		return fmt.Sprintf("```%s\n%s```\n", output.path, output.content)
@@ -186,14 +182,8 @@
 }
 
 func processDirectory(
-<<<<<<< HEAD
 	baseDir string, globs []glob.Glob, gitIgnore *ignore.GitIgnore, filter *regexp.Regexp,
-	outputs *[]*fileOutput, pathList *[]string, treeRoot *treeNode,
-=======
-	baseDir string, globs []glob.Glob, gitIgnore *ignore.GitIgnore,
-	filter *regexp.Regexp, wg *sync.WaitGroup, mu *sync.Mutex,
-	outputs *[]*Dumped, pathList *[]string,
->>>>>>> 6826ff8b
+	outputs *[]*Dumped, pathList *[]string, treeRoot *treeNode,
 ) error {
 	parentDir := filepath.Base(baseDir)
 
@@ -292,24 +282,24 @@
 	return nil
 }
 
-func fetchURLsConcurrently(urls []string, apiKey string, liveCrawl bool, timeoutSec int) []*Dumped {
+func fetchURLsConcurrently(
+	urls []string, apiKey string, liveCrawl bool, timeoutSec int,
+	wg *sync.WaitGroup, results chan *Dumped,
+) {
 	if len(urls) == 0 {
-		return nil
+		return
 	}
 
 	const maxConcurrency = 3
 	const rateLimitDelay = 350 * time.Millisecond // ~3 requests per second (350ms * 3 = ~1050ms)
 
 	urlsChan := make(chan string, len(urls))
-	resultsChan := make(chan *Dumped, len(urls))
 
 	// Send URLs to channel
 	for _, url := range urls {
 		urlsChan <- url
 	}
 	close(urlsChan)
-
-	var wg sync.WaitGroup
 
 	// start worker goroutines
 	for i := range maxConcurrency {
@@ -325,25 +315,13 @@
 					fmt.Fprintf(os.Stderr, "error fetching URL %s: %v\n", url, err)
 					continue
 				}
-				resultsChan <- result
+				results <- result
 
 				// Add delay between requests from same worker
 				time.Sleep(rateLimitDelay)
 			}
 		}(i)
 	}
-
-	go func() {
-		wg.Wait()
-		close(resultsChan) // close results channel when all workers done
-	}()
-
-	var results []*Dumped
-	for result := range resultsChan {
-		results = append(results, result)
-	}
-
-	return results
 }
 
 func fetchURLContent(targetURL string, apiKey string, liveCrawl bool, timeoutSec int) (*Dumped, error) {
@@ -491,16 +469,13 @@
   -i|--ignore <value>    glob pattern to ignore (can be repeated)
   -o|--out-fmt <string>  xml or md (default "xml")
   -l|--list              list file paths only
-<<<<<<< HEAD
   -t|--tree              show directory tree
-=======
   -u|--url <value>       URL to fetch content from via Exa API (can be repeated)
 
->>>>>>> 6826ff8b
   --xml-tag <string>     custom XML tag name (only for xml output) (default "file")
+  --timeout <int>        timeout for fetching URL content (default=15)
   --live                 fetch the most recent content from URL (sets 'livecrawl'='always', default='fallback')
                          see https://docs.exa.ai/reference/get-contents for more details
-  --timeout <int>        timeout for fetching URL content (default=15)
 
 environment variables:
   EXA_API_KEY            required for URL fetching via Exa API
@@ -537,6 +512,23 @@
 		os.Exit(1)
 	}
 
+	// process urls concurrently
+	urlResults := make(chan *Dumped, len(urls))
+	urlWg := sync.WaitGroup{}
+	if len(urls) > 0 && !listOnly {
+		apiKey := os.Getenv("EXA_API_KEY")
+		if apiKey == "" {
+			fmt.Fprintf(os.Stderr, "EXA_API_KEY environment variable is required for URL fetching\n")
+			os.Exit(1)
+		}
+		fetchURLsConcurrently(urls, apiKey, liveCrawl, timeoutSec, &urlWg, urlResults)
+	}
+	go func() {
+		// close channel when all urls are processed
+		urlWg.Wait()
+		close(urlResults)
+	}()
+
 	// collect dirs
 	allDirs := append([]string{}, dirs...)
 	allDirs = append(allDirs, flag.Args()...)
@@ -562,19 +554,13 @@
 	}
 
 	// process directories concurrently
-	results := make(chan directoryResult, len(allDirs))
-	var wg sync.WaitGroup
-<<<<<<< HEAD
-=======
-	var mu sync.Mutex
-	var outputs []*Dumped
-	var pathList []string
->>>>>>> 6826ff8b
+	fileResults := make(chan directoryResult, len(allDirs))
+	var fileWg sync.WaitGroup
 
 	for _, dir := range allDirs {
-		wg.Add(1)
+		fileWg.Add(1)
 		go func(dir string) {
-			defer wg.Done()
+			defer fileWg.Done()
 
 			absDir, err := filepath.Abs(dir)
 			if err != nil {
@@ -589,7 +575,7 @@
 			}
 
 			// directory-specific outputs
-			var dirOutputs []*fileOutput
+			var dirOutputs []*Dumped
 			var dirPathList []string
 			var dirTree *treeNode
 
@@ -608,7 +594,7 @@
 				return
 			}
 
-			results <- directoryResult{
+			fileResults <- directoryResult{
 				tree:     dirTree,
 				outputs:  dirOutputs,
 				pathList: dirPathList,
@@ -617,43 +603,28 @@
 		}(dir)
 	}
 
-	// close channel when all directories are processed
 	go func() {
-		wg.Wait()
-		close(results)
+		// close channel when all directories are processed
+		fileWg.Wait()
+		close(fileResults)
 	}()
 
-<<<<<<< HEAD
-	// Output results as they complete
-	for result := range results {
-		if treeFlag && !listOnly && result.tree != nil {
-			fmt.Print(formatTreeOutput(result.tree, outfmt))
-=======
-	// process urls concurrently after local files (if any urls provided)
-	if len(urls) > 0 && !listOnly {
-		apiKey := os.Getenv("EXA_API_KEY")
-		if apiKey == "" {
-			fmt.Fprintf(os.Stderr, "error: EXA_API_KEY environment variable is required for URL fetching\n")
-		} else {
-			webOutputs := fetchURLsConcurrently(urls, apiKey, liveCrawl, timeoutSec)
-			outputs = append(outputs, webOutputs...)
-		}
-	}
-
-	if listOnly {
-		for _, path := range pathList {
-			fmt.Println(path)
->>>>>>> 6826ff8b
-		}
-
+	// output results as they complete
+	for result := range fileResults {
 		if listOnly {
 			for _, path := range result.pathList {
 				fmt.Println(path)
 			}
 		} else {
+			if treeFlag && result.tree != nil {
+				fmt.Print(formatTreeOutput(result.tree, outfmt))
+			}
 			for _, output := range result.outputs {
 				fmt.Print(formatOutput(*output, outfmt, xmlTag))
 			}
 		}
 	}
+	for result := range urlResults {
+		fmt.Print(formatOutput(*result, outfmt, xmlTag))
+	}
 }